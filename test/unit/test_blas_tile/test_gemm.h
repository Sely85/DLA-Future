//
// Distributed Linear Algebra with Future (DLAF)
//
// Copyright (c) 2018-2019, ETH Zurich
// All rights reserved.
//
// Please, refer to the LICENSE file in the root directory.
// SPDX-License-Identifier: BSD-3-Clause
//

#pragma once

#include <sstream>
#include "gtest/gtest.h"
#include "dlaf/blas_tile.h"
#include "dlaf/memory/memory_view.h"
#include "dlaf/tile.h"
#include "dlaf/util_blas.h"
#include "dlaf_test/matrix/util_tile.h"
#include "dlaf_test/matrix/util_tile_blas.h"
#include "dlaf_test/util_types.h"

using namespace dlaf;
using namespace dlaf::matrix;
using namespace dlaf::matrix::test;
using namespace dlaf_test;
using namespace testing;

template <class T, class CT = const T>
void testGemm(blas::Op op_a, blas::Op op_b, SizeType m, SizeType n, SizeType k, SizeType extra_lda,
              SizeType extra_ldb, SizeType extra_ldc) {
  TileElementSize size_a(m, k);
  if (op_a != blas::Op::NoTrans)
    size_a.transpose();
  TileElementSize size_b(k, n);
  if (op_b != blas::Op::NoTrans)
    size_b.transpose();
  TileElementSize size_c(m, n);

  SizeType lda = std::max<SizeType>(1, size_a.rows()) + extra_lda;
  SizeType ldb = std::max<SizeType>(1, size_b.rows()) + extra_ldb;
  SizeType ldc = std::max<SizeType>(1, size_c.rows()) + extra_ldc;

  std::stringstream s;
  s << "GEMM: " << op_a << ", " << op_a;
  s << ", m = " << m << ", n = " << n << ", k = " << k;
  s << ", lda = " << lda << ", ldb = " << ldb << ", ldc = " << ldc;
  SCOPED_TRACE(s.str());

  memory::MemoryView<T, Device::CPU> mem_a(lda * size_a.cols());
  memory::MemoryView<T, Device::CPU> mem_b(ldb * size_b.cols());
  memory::MemoryView<T, Device::CPU> mem_c(ldc * size_c.cols());

  // Create tiles.
  Tile<T, Device::CPU> a0(size_a, std::move(mem_a), lda);
  Tile<T, Device::CPU> b0(size_b, std::move(mem_b), ldb);
  Tile<T, Device::CPU> c(size_c, std::move(mem_c), ldc);

  // Note: The tile elements are chosen such that:
  // - op_a(a)_ik = .9 * (i+1) / (k+.5) * exp(I*(2*i-k)),
  // - op_b(b)_kj = .8 * (k+.5) / (j+2) * exp(I*(k-j)),
  // - c_ij = 1.2 * i / (j+1) * exp(I*(-i+j)),
  // where I = 0 for real types or I is the complex unit for complex types.
  // Therefore the result should be:
  // res_ij = beta * c_ij + Sum_k(alpha * op_a(a)_ik * op_b(b)_kj)
  //        = beta * c_ij + gamma * (i+1) / (j+2) * exp(I*(2*i+j)),
  // where gamma = .72 * k * alpha.
  auto el_op_a = [](const TileElementIndex& index) {
    double i = index.row();
    double k = index.col();
    return TypeUtilities<T>::polar(.9 * (i + 1) / (k + .5), 2 * i - k);
  };
  auto el_op_b = [](const TileElementIndex& index) {
    double k = index.row();
    double j = index.col();
    return TypeUtilities<T>::polar(.8 * (k + .5) / (j + 2), k + j);
  };
  auto el_c = [](const TileElementIndex& index) {
    double i = index.row();
    double j = index.col();
    return TypeUtilities<T>::polar(1.2 * i / (j + 1), -i + j);
  };

  T alpha = TypeUtilities<T>::element(-1.2, .7);
  T beta = TypeUtilities<T>::element(1.1, .4);

  T gamma = TypeUtilities<T>::element(.72 * k, 0) * alpha;
  auto res_c = [beta, el_c, gamma](const TileElementIndex& index) {
    double i = index.row();
    double j = index.col();
    return beta * el_c(index) + gamma * TypeUtilities<T>::polar((i + 1) / (j + 2), 2 * i + j);
  };

  // Set tile elements.
  set(a0, el_op_a, op_a);
  set(b0, el_op_b, op_b);
  set(c, el_c);

  // Read-only tiles become constant if CT is const T.
  Tile<CT, Device::CPU> a(std::move(a0));
  Tile<CT, Device::CPU> b(std::move(b0));

  tile::gemm(op_a, op_b, alpha, a, b, beta, c);

  // Check result against analytical result.
  CHECK_TILE_NEAR(res_c, c, 2 * (k + 1) * TypeUtilities<T>::error,
                  2 * (k + 1) * TypeUtilities<T>::error);
<<<<<<< HEAD
}

template <class T, class CT = const T>
void testGemmExceptions(blas::Op op_a, blas::Op op_b, const TileElementSize& size_op_a,
                        const TileElementSize& size_op_b, const TileElementSize& size_c,
                        SizeType extra_lda, SizeType extra_ldb, SizeType extra_ldc) {
  TileElementSize size_a = size_op_a;
  if (op_a != blas::Op::NoTrans)
    size_a.transpose();
  TileElementSize size_b = size_op_b;
  if (op_b != blas::Op::NoTrans)
    size_b.transpose();

  SizeType lda = std::max<SizeType>(1, size_a.rows()) + extra_lda;
  SizeType ldb = std::max<SizeType>(1, size_b.rows()) + extra_ldb;
  SizeType ldc = std::max<SizeType>(1, size_c.rows()) + extra_ldc;

  std::stringstream s;
  s << "GEMM Exceptions: " << op_a << ", " << op_a;
  s << ", size_a = " << size_a << ", size_b = " << size_b << ", size_c = " << size_c;
  s << ", lda = " << lda << ", ldb = " << ldb << ", ldc = " << ldc;
  SCOPED_TRACE(s.str());

  memory::MemoryView<T, Device::CPU> mem_a(lda * size_a.cols());
  memory::MemoryView<T, Device::CPU> mem_b(ldb * size_b.cols());
  memory::MemoryView<T, Device::CPU> mem_c(ldc * size_c.cols());

  // Create tiles.
  Tile<CT, Device::CPU> a(size_a, std::move(mem_a), lda);
  Tile<CT, Device::CPU> b(size_b, std::move(mem_b), ldb);
  Tile<T, Device::CPU> c(size_c, std::move(mem_c), ldc);

  T alpha = TypeUtilities<T>::element(-1.2, .7);
  T beta = TypeUtilities<T>::element(1.1, .4);

  EXPECT_THROW(tile::gemm(op_a, op_b, alpha, a, b, beta, c), std::invalid_argument);
=======
>>>>>>> 837ebbfb
}<|MERGE_RESOLUTION|>--- conflicted
+++ resolved
@@ -105,43 +105,4 @@
   // Check result against analytical result.
   CHECK_TILE_NEAR(res_c, c, 2 * (k + 1) * TypeUtilities<T>::error,
                   2 * (k + 1) * TypeUtilities<T>::error);
-<<<<<<< HEAD
-}
-
-template <class T, class CT = const T>
-void testGemmExceptions(blas::Op op_a, blas::Op op_b, const TileElementSize& size_op_a,
-                        const TileElementSize& size_op_b, const TileElementSize& size_c,
-                        SizeType extra_lda, SizeType extra_ldb, SizeType extra_ldc) {
-  TileElementSize size_a = size_op_a;
-  if (op_a != blas::Op::NoTrans)
-    size_a.transpose();
-  TileElementSize size_b = size_op_b;
-  if (op_b != blas::Op::NoTrans)
-    size_b.transpose();
-
-  SizeType lda = std::max<SizeType>(1, size_a.rows()) + extra_lda;
-  SizeType ldb = std::max<SizeType>(1, size_b.rows()) + extra_ldb;
-  SizeType ldc = std::max<SizeType>(1, size_c.rows()) + extra_ldc;
-
-  std::stringstream s;
-  s << "GEMM Exceptions: " << op_a << ", " << op_a;
-  s << ", size_a = " << size_a << ", size_b = " << size_b << ", size_c = " << size_c;
-  s << ", lda = " << lda << ", ldb = " << ldb << ", ldc = " << ldc;
-  SCOPED_TRACE(s.str());
-
-  memory::MemoryView<T, Device::CPU> mem_a(lda * size_a.cols());
-  memory::MemoryView<T, Device::CPU> mem_b(ldb * size_b.cols());
-  memory::MemoryView<T, Device::CPU> mem_c(ldc * size_c.cols());
-
-  // Create tiles.
-  Tile<CT, Device::CPU> a(size_a, std::move(mem_a), lda);
-  Tile<CT, Device::CPU> b(size_b, std::move(mem_b), ldb);
-  Tile<T, Device::CPU> c(size_c, std::move(mem_c), ldc);
-
-  T alpha = TypeUtilities<T>::element(-1.2, .7);
-  T beta = TypeUtilities<T>::element(1.1, .4);
-
-  EXPECT_THROW(tile::gemm(op_a, op_b, alpha, a, b, beta, c), std::invalid_argument);
-=======
->>>>>>> 837ebbfb
 }