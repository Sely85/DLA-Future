--- conflicted
+++ resolved
@@ -164,19 +164,10 @@
 
 /// Returns the memory index of the @p index element of the matrix.
 ///
-<<<<<<< HEAD
-/// @pre index should be valid, contained in @p distribution.size() and stored in the current rank.
+/// @pre index is contained in @p distribution.size(),
+/// @pre index is stored in the current rank.
 ssize memoryIndex(const Distribution& distribution, const LayoutInfo& layout,
                   const GlobalElementIndex& index) {
-=======
-/// @pre index is contained in @p distribution.size(),
-/// @pre index is stored in the current rank.
-std::size_t memoryIndex(const Distribution& distribution, const LayoutInfo& layout,
-                        const GlobalElementIndex& index) {
-  using dlaf::util::size_t::sum;
-  using dlaf::util::size_t::mul;
-
->>>>>>> 837ebbfb
   auto global_tile_index = distribution.globalTileIndex(index);
   auto tile_element_index = distribution.tileElementIndex(index);
   auto local_tile_index = distribution.localTileIndex(global_tile_index);
