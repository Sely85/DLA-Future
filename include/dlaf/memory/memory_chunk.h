--- conflicted
+++ resolved
@@ -66,20 +66,11 @@
 
   /// Creates a MemoryChunk object from an existing memory allocation.
   ///
-<<<<<<< HEAD
   /// @param ptr  The pointer to the already allocated memory.
   /// @param size The size (in number of elements of type @c T) of the existing allocation.
   /// @pre @p ptr+i can be deferenced for 0 < @c i < @p size
   MemoryChunk(T* ptr, ssize size) : size_(size), ptr_(size > 0 ? ptr : nullptr), allocated_(false) {
-    assert(size == 0 ? ptr_ == nullptr : ptr_ != nullptr);
-=======
-  /// @param ptr  The pointer to the already allocated memory,
-  /// @param size The size (in number of elements of type @c T) of the existing allocation,
-  /// @pre @p ptr+i can be deferenced for 0 < @c i < @p size.
-  MemoryChunk(T* ptr, std::size_t size)
-      : size_(size), ptr_(size > 0 ? ptr : nullptr), allocated_(false) {
     DLAF_ASSERT_HEAVY(size == 0 ? ptr_ == nullptr : ptr_ != nullptr, "");
->>>>>>> 837ebbfb
   }
 
   MemoryChunk(const MemoryChunk&) = delete;
@@ -115,25 +106,14 @@
 
   /// Returns a pointer to the underlying memory at a given index.
   ///
-<<<<<<< HEAD
   /// @param index index of the position
   /// @pre @p index < @p size
   T* operator()(ssize index) {
-    assert(index < size_);
+    DLAF_ASSERT_HEAVY(index < size_, "", index, size_);
     return ptr_ + index;
   }
   const T* operator()(ssize index) const {
-    assert(index < size_);
-=======
-  /// @param index index of the position,
-  /// @pre @p index < @p size.
-  T* operator()(size_t index) {
     DLAF_ASSERT_HEAVY(index < size_, "", index, size_);
-    return ptr_ + index;
-  }
-  const T* operator()(size_t index) const {
-    DLAF_ASSERT_HEAVY(index < size_, "", index, size_);
->>>>>>> 837ebbfb
     return ptr_ + index;
   }
 
@@ -146,13 +126,8 @@
     return ptr_;
   }
 
-<<<<<<< HEAD
   /// @brief Returns the number of elements of type @c T allocated.
   ssize size() const {
-=======
-  /// Returns the number of elements of type @c T allocated.
-  std::size_t size() const {
->>>>>>> 837ebbfb
     return size_;
   }
 
