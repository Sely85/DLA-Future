--- conflicted
+++ resolved
@@ -94,15 +94,7 @@
   ///
   /// @pre index.isIn(size()).
   const T* ptr(const TileElementIndex& index) const noexcept {
-<<<<<<< HEAD
-    assert(index.isValid());
-    assert(index.isIn(size_));
-=======
-    using util::size_t::sum;
-    using util::size_t::mul;
     DLAF_ASSERT_HEAVY(index.isIn(size_), "");
->>>>>>> 837ebbfb
-
     return memory_view_(index.row() + static_cast<ssize>(ld_) * index.col());
   }
 
@@ -174,15 +166,7 @@
   ///
   /// @pre index.isIn(size()).
   T* ptr(const TileElementIndex& index) const noexcept {
-<<<<<<< HEAD
-    assert(index.isValid());
-    assert(index.isIn(size_));
-=======
-    using util::size_t::sum;
-    using util::size_t::mul;
     DLAF_ASSERT_HEAVY(index.isIn(size_), "");
->>>>>>> 837ebbfb
-
     return memory_view_(index.row() + ld_ * index.col());
   }
 
