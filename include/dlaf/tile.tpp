//
// Distributed Linear Algebra with Future (DLAF)
//
// Copyright (c) 2018-2019, ETH Zurich
// All rights reserved.
//
// Please, refer to the LICENSE file in the root directory.
// SPDX-License-Identifier: BSD-3-Clause
//

template <class T, Device device>
Tile<const T, device>::Tile(const TileElementSize& size,
                            memory::MemoryView<ElementType, device>&& memory_view, SizeType ld) noexcept
    : size_(size), memory_view_(std::move(memory_view)), ld_(ld) {
<<<<<<< HEAD
  if (!size_.isValid())
    throw std::invalid_argument("Error: Invalid Tile sizes");
  if (ld_ < std::max<SizeType>(1, size_.rows())) {
    throw std::invalid_argument("Error: Invalid Tile leading dimension");
  }
  if (!size.isEmpty()) {
    if (size_.rows() + ld_ * (size_.cols() - 1) > memory_view_.size())
      throw std::invalid_argument("Error: Tile exceeds the MemoryView limits");
  }
=======
  using util::size_t::sum;
  using util::size_t::mul;

  DLAF_ASSERT(size.isValid(), "Invalid Tile sizes!", size);
  DLAF_ASSERT(ld_ >= std::max<SizeType>(1, size_.rows()), "Invalid leading dimension!", ld, size_);
  DLAF_ASSERT(size.isEmpty() || sum(size_.rows(), mul(ld_, (size_.cols() - 1))) <= memory_view_.size(),
              "Tile exceeds the MemoryView limits!", size, memory_view_.size());
>>>>>>> 837ebbfb
}

template <class T, Device device>
Tile<const T, device>::Tile(Tile&& rhs) noexcept
    : size_(rhs.size_), memory_view_(std::move(rhs.memory_view_)), ld_(rhs.ld_), p_(std::move(rhs.p_)) {
  rhs.setDefaultSizes();
}

template <class T, Device device>
Tile<const T, device>::~Tile() {
  if (p_) {
    if (std::uncaught_exception())
      p_->set_exception(std::make_exception_ptr(ContinuationException{}));
    else
      p_->set_value(Tile<ElementType, device>(size_, std::move(memory_view_), ld_));
  }
}

template <class T, Device device>
Tile<const T, device>& Tile<const T, device>::operator=(Tile<const T, device>&& rhs) noexcept {
  size_ = rhs.size_;
  memory_view_ = std::move(rhs.memory_view_);
  ld_ = rhs.ld_;
  p_ = std::move(rhs.p_);
  rhs.setDefaultSizes();

  return *this;
}

template <class T, Device device>
void Tile<const T, device>::setDefaultSizes() noexcept {
  size_ = {0, 0};
  ld_ = 1;
}<|MERGE_RESOLUTION|>--- conflicted
+++ resolved
@@ -12,25 +12,10 @@
 Tile<const T, device>::Tile(const TileElementSize& size,
                             memory::MemoryView<ElementType, device>&& memory_view, SizeType ld) noexcept
     : size_(size), memory_view_(std::move(memory_view)), ld_(ld) {
-<<<<<<< HEAD
-  if (!size_.isValid())
-    throw std::invalid_argument("Error: Invalid Tile sizes");
-  if (ld_ < std::max<SizeType>(1, size_.rows())) {
-    throw std::invalid_argument("Error: Invalid Tile leading dimension");
-  }
-  if (!size.isEmpty()) {
-    if (size_.rows() + ld_ * (size_.cols() - 1) > memory_view_.size())
-      throw std::invalid_argument("Error: Tile exceeds the MemoryView limits");
-  }
-=======
-  using util::size_t::sum;
-  using util::size_t::mul;
-
   DLAF_ASSERT(size.isValid(), "Invalid Tile sizes!", size);
   DLAF_ASSERT(ld_ >= std::max<SizeType>(1, size_.rows()), "Invalid leading dimension!", ld, size_);
-  DLAF_ASSERT(size.isEmpty() || sum(size_.rows(), mul(ld_, (size_.cols() - 1))) <= memory_view_.size(),
+  DLAF_ASSERT(size.isEmpty() || size_.rows() + ld_ * (size_.cols() - 1) <= memory_view_.size(),
               "Tile exceeds the MemoryView limits!", size, memory_view_.size());
->>>>>>> 837ebbfb
 }
 
 template <class T, Device device>
