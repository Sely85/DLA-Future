//
// Distributed Linear Algebra with Future (DLAF)
//
// Copyright (c) 2018-2019, ETH Zurich
// All rights reserved.
//
// Please, refer to the LICENSE file in the root directory.
// SPDX-License-Identifier: BSD-3-Clause
//

/// @file

#pragma once

#include <algorithm>
#include <memory>
#include <type_traits>
#include <utility>

<<<<<<< HEAD
#include "dlaf/types.h"
=======
#include "dlaf/common/assert.h"
>>>>>>> 837ebbfb

namespace dlaf {
namespace common {

/// Traits for verifying if the given type is an implementation of the Data concept.
template <class Data, class = void>
struct is_data : std::false_type {};

template <class Data>
struct is_data<
    Data,
    std::enable_if_t<std::is_pointer<decltype(data_pointer(std::declval<const Data&>()))>::value &&
                     std::is_same<decltype(data_nblocks(std::declval<const Data&>())), ssize>::value &&
                     std::is_same<decltype(data_blocksize(std::declval<const Data&>())), ssize>::value &&
                     std::is_same<decltype(data_stride(std::declval<const Data&>())), ssize>::value &&
                     std::is_same<decltype(data_count(std::declval<const Data&>())), ssize>::value &&
                     std::is_same<decltype(data_iscontiguous(std::declval<const Data&>())), bool>::value>>
    : std::true_type {};

/// Traits for accessing properties of the given Data concept.
///
/// data_traits<Data>::element_t is the data type of the elements.
template <class Data>
struct data_traits;

// Forward declaration of DataDescriptor class
template <class T>
struct DataDescriptor;

/// Fallback function for creating a DataDescriptor.
///
/// If you want to create a DataDescriptor, it is preferred to use common::make_data().
/// Override this in the same namespace of the type for which you want to provide this concept.
template <class T, class... Ts>
auto create_data(T* data, Ts&&... args) noexcept {
  return DataDescriptor<T>(data, args...);
}

/// Generic API for creating a Data.
///
/// This is an helper function that given a Data, returns exactly it as it is
/// It allows to use the make_data function for dealing both with common::DataDescriptor
/// and anything that can be converted to a Data, without code duplication in user code.
template <class Data, std::enable_if_t<is_data<Data>::value, int> = 0>
auto make_data(Data&& data) noexcept {
  return std::forward<Data>(data);
}

/// Generic API for creating a Data.
///
/// Use this function to create a Data from the given parameters
/// This is the entry point for anything that can be converted to a DataDescriptor
/// It exploits ADL to call the specialized create_data() function.
///
/// Note:
/// exploiting ADL requires that at least one parameter is specific and inside the
/// namespace where the create_data() funtion is.
template <class T, class... Ts>
auto make_data(T&& data, Ts&&... args) noexcept {
  return create_data(std::forward<T>(data), std::forward<Ts>(args)...);
}

// API for algorithms.
/// Return the pointer to data of the given Data.
template <class Data>
auto data_pointer(const Data& data) noexcept -> decltype(data.data()) {
  return data.data();
}

/// Return the number of blocks in the given Data.
template <class Data>
auto data_nblocks(const Data& data) noexcept -> decltype(data.nblocks()) {
  return data.nblocks();
}

/// Return the block size in the given Data.
template <class Data>
auto data_blocksize(const Data& data) noexcept -> decltype(data.blocksize()) {
  return data.blocksize();
}

/// Return the stride (in elements) of the given Data.
template <class Data>
auto data_stride(const Data& data) noexcept -> decltype(data.stride()) {
  return data.stride();
}

/// Return the number of elements stored in the given Data.
template <class Data>
auto data_count(const Data& data) noexcept -> decltype(data.count()) {
  return data.count();
}

/// Return true if Data is contiguous.
template <class Data>
auto data_iscontiguous(const Data& data) noexcept -> decltype(data.is_contiguous()) {
  return data.is_contiguous();
}

/// Generic API for copying Data.
///
/// Use this function to copy values from one Data to another.
template <class DataIn, class DataOut>
void copy(const DataIn& src, const DataOut& dest) {
  static_assert(not std::is_const<typename data_traits<DataOut>::element_t>::value,
                "Cannot copy to a const Data");

  if (data_iscontiguous(dest) && data_iscontiguous(src)) {
    DLAF_ASSERT_HEAVY(data_blocksize(src) == data_blocksize(dest), "");

    std::copy(data_pointer(src), data_pointer(src) + data_blocksize(src), data_pointer(dest));
  }
  else {
    if (data_iscontiguous(dest)) {
      DLAF_ASSERT_HEAVY(data_nblocks(src) * data_blocksize(src) == data_blocksize(dest), "");

      for (ssize i_block = 0; i_block < data_nblocks(src); ++i_block) {
        auto ptr_block_start = data_pointer(src) + i_block * data_stride(src);
        auto dest_block_start = data_pointer(dest) + i_block * data_blocksize(src);
        std::copy(ptr_block_start, ptr_block_start + data_blocksize(src), dest_block_start);
      }
    }
    else if (data_iscontiguous(src)) {
      DLAF_ASSERT_HEAVY(data_blocksize(src) == data_nblocks(dest) * data_blocksize(dest), "");

      for (ssize i_block = 0; i_block < data_nblocks(dest); ++i_block) {
        auto ptr_block_start = data_pointer(src) + i_block * data_blocksize(dest);
        auto dest_block_start = data_pointer(dest) + i_block * data_stride(dest);
        std::copy(ptr_block_start, ptr_block_start + data_blocksize(dest), dest_block_start);
      }
    }
    else {
      DLAF_ASSERT_HEAVY(data_count(src) == data_count(dest), "");

      for (ssize i = 0; i < data_count(src); ++i) {
        auto i_src = i / data_blocksize(src) * data_stride(src) + i % data_blocksize(src);
        auto i_dest = i / data_blocksize(dest) * data_stride(dest) + i % data_blocksize(dest);

        data_pointer(dest)[i_dest] = data_pointer(src)[i_src];
      }
    }
  }
}
}
}<|MERGE_RESOLUTION|>--- conflicted
+++ resolved
@@ -17,11 +17,8 @@
 #include <type_traits>
 #include <utility>
 
-<<<<<<< HEAD
 #include "dlaf/types.h"
-=======
 #include "dlaf/common/assert.h"
->>>>>>> 837ebbfb
 
 namespace dlaf {
 namespace common {
